--- conflicted
+++ resolved
@@ -1,228 +1,89 @@
-<<<<<<< HEAD
-// SPDX-License-Identifier: MIT OR Apache-2.0
-pub(crate) mod fallback;
-
-use alloc::boxed::Box;
-use alloc::sync::Arc;
-
-pub use self::system::*;
-mod system;
-
-pub use font_inner::Font;
-
-/// Encapsulates the self-referencing `Font` struct to ensure all field accesses have to go through
-/// safe methods.
-mod font_inner {
-    use super::*;
-    use aliasable::boxed::AliasableBox;
-    use core::fmt;
-
-    /// A font
-    //
-    // # Safety invariant
-    //
-    // `data` must never have a mutable reference taken, nor be modified during the lifetime of
-    // this `Font`.
-    pub struct Font {
-        #[cfg(feature = "swash")]
-        swash: (u32, swash::CacheKey),
-        rustybuzz: rustybuzz::Face<'static>,
-        // Note: This field must be after rustybuzz to ensure that it is dropped later. Otherwise
-        // there would be a dangling reference when dropping rustybuzz.
-        data: aliasable::boxed::AliasableBox<Arc<dyn AsRef<[u8]> + Send + Sync>>,
-        id: fontdb::ID,
-    }
-
-    impl fmt::Debug for Font {
-        fn fmt(&self, f: &mut fmt::Formatter<'_>) -> fmt::Result {
-            f.debug_struct("Font")
-                .field("id", &self.id)
-                .finish_non_exhaustive()
-        }
-    }
-
-    pub(super) struct FontTryBuilder<
-        RustybuzzBuilder: for<'this> FnOnce(
-            &'this Arc<dyn AsRef<[u8]> + Send + Sync>,
-        ) -> Option<rustybuzz::Face<'this>>,
-    > {
-        pub(super) id: fontdb::ID,
-        pub(super) data: Arc<dyn AsRef<[u8]> + Send + Sync>,
-        pub(super) rustybuzz_builder: RustybuzzBuilder,
-        #[cfg(feature = "swash")]
-        pub(super) swash: (u32, swash::CacheKey),
-    }
-    impl<
-            RustybuzzBuilder: for<'this> FnOnce(
-                &'this Arc<dyn AsRef<[u8]> + Send + Sync>,
-            ) -> Option<rustybuzz::Face<'this>>,
-        > FontTryBuilder<RustybuzzBuilder>
-    {
-        pub(super) fn try_build(self) -> Option<Font> {
-            unsafe fn change_lifetime<'old, 'new: 'old, T: 'new>(data: &'old T) -> &'new T {
-                &*(data as *const _)
-            }
-
-            let data: AliasableBox<Arc<dyn AsRef<[u8]> + Send + Sync>> =
-                AliasableBox::from_unique(Box::new(self.data));
-
-            // Safety: We use AliasableBox to allow the references in rustybuzz::Face to alias with
-            // the data stored behind the AliasableBox. In addition the entire public interface of
-            // Font ensures that no mutable reference is given to data. And finally we use
-            // for<'this> for the rustybuzz_builder to ensure it can't leak a reference. Combined
-            // this ensures that it is sound to produce a self-referential type.
-            let rustybuzz = (self.rustybuzz_builder)(unsafe { change_lifetime(&*data) })?;
-
-            Some(Font {
-                id: self.id,
-                data,
-                rustybuzz,
-                #[cfg(feature = "swash")]
-                swash: self.swash,
-            })
-        }
-    }
-
-    impl Font {
-        pub fn id(&self) -> fontdb::ID {
-            self.id
-        }
-
-        pub fn data(&self) -> &[u8] {
-            // Safety: This only gives an immutable access to `data`.
-            (**self.data).as_ref()
-        }
-
-        pub fn rustybuzz(&self) -> &rustybuzz::Face<'_> {
-            &self.rustybuzz
-        }
-
-        #[cfg(feature = "swash")]
-        pub fn as_swash(&self) -> swash::FontRef<'_> {
-            let swash = &self.swash;
-            swash::FontRef {
-                data: self.data(),
-                offset: swash.0,
-                key: swash.1,
-            }
-        }
-    }
-}
-
-impl Font {
-    pub fn new(info: &fontdb::FaceInfo) -> Option<Self> {
-        #[allow(unused_variables)]
-        let data = match &info.source {
-            fontdb::Source::Binary(data) => Arc::clone(data),
-            #[cfg(feature = "std")]
-            fontdb::Source::File(path) => {
-                log::warn!("Unsupported fontdb Source::File('{}')", path.display());
-                return None;
-            }
-        };
-        font_inner::FontTryBuilder {
-            id: info.id,
-            #[cfg(feature = "swash")]
-            swash: {
-                let swash = swash::FontRef::from_index((*data).as_ref(), info.index as usize)?;
-                (swash.offset, swash.key)
-            },
-            data,
-            rustybuzz_builder: |data| rustybuzz::Face::from_slice((**data).as_ref(), info.index),
-        }
-        .try_build()
-    }
-}
-=======
-// SPDX-License-Identifier: MIT OR Apache-2.0
-pub(crate) mod fallback;
-
-use core::fmt;
-
-use alloc::sync::Arc;
-
-use rustybuzz::Face as RustybuzzFace;
-use self_cell::self_cell;
-
-pub use self::system::*;
-mod system;
-
-self_cell!(
-    struct OwnedFace {
-        owner: Arc<dyn AsRef<[u8]> + Send + Sync>,
-
-        #[covariant]
-        dependent: RustybuzzFace,
-    }
-);
-
-/// A font
-pub struct Font {
-    #[cfg(feature = "swash")]
-    swash: (u32, swash::CacheKey),
-    rustybuzz: OwnedFace,
-    data: Arc<dyn AsRef<[u8]> + Send + Sync>,
-    id: fontdb::ID,
-}
-
-impl fmt::Debug for Font {
-    fn fmt(&self, f: &mut fmt::Formatter<'_>) -> fmt::Result {
-        f.debug_struct("Font")
-            .field("id", &self.id)
-            .finish_non_exhaustive()
-    }
-}
-
-impl Font {
-    pub fn id(&self) -> fontdb::ID {
-        self.id
-    }
-
-    pub fn data(&self) -> &[u8] {
-        (*self.data).as_ref()
-    }
-
-    pub fn rustybuzz(&self) -> &RustybuzzFace<'_> {
-        self.rustybuzz.borrow_dependent()
-    }
-
-    #[cfg(feature = "swash")]
-    pub fn as_swash(&self) -> swash::FontRef<'_> {
-        let swash = &self.swash;
-        swash::FontRef {
-            data: self.data(),
-            offset: swash.0,
-            key: swash.1,
-        }
-    }
-}
-
-impl Font {
-    pub fn new(info: &fontdb::FaceInfo) -> Option<Self> {
-        let data = match &info.source {
-            fontdb::Source::Binary(data) => Arc::clone(data),
-            #[cfg(feature = "std")]
-            fontdb::Source::File(path) => {
-                log::warn!("Unsupported fontdb Source::File('{}')", path.display());
-                return None;
-            }
-            #[cfg(feature = "std")]
-            fontdb::Source::SharedFile(_path, data) => Arc::clone(data),
-        };
-
-        Some(Self {
-            id: info.id,
-            #[cfg(feature = "swash")]
-            swash: {
-                let swash = swash::FontRef::from_index((*data).as_ref(), info.index as usize)?;
-                (swash.offset, swash.key)
-            },
-            rustybuzz: OwnedFace::try_new(Arc::clone(&data), |data| {
-                RustybuzzFace::from_slice((**data).as_ref(), info.index).ok_or(())
-            })
-            .ok()?,
-            data,
-        })
-    }
-}
->>>>>>> e2adc1e8
+// SPDX-License-Identifier: MIT OR Apache-2.0
+pub(crate) mod fallback;
+
+use core::fmt;
+
+use alloc::sync::Arc;
+
+use rustybuzz::Face as RustybuzzFace;
+use self_cell::self_cell;
+
+pub use self::system::*;
+mod system;
+
+self_cell!(
+    struct OwnedFace {
+        owner: Arc<dyn AsRef<[u8]> + Send + Sync>,
+
+        #[covariant]
+        dependent: RustybuzzFace,
+    }
+);
+
+/// A font
+pub struct Font {
+    #[cfg(feature = "swash")]
+    swash: (u32, swash::CacheKey),
+    rustybuzz: OwnedFace,
+    data: Arc<dyn AsRef<[u8]> + Send + Sync>,
+    id: fontdb::ID,
+}
+
+impl fmt::Debug for Font {
+    fn fmt(&self, f: &mut fmt::Formatter<'_>) -> fmt::Result {
+        f.debug_struct("Font")
+            .field("id", &self.id)
+            .finish_non_exhaustive()
+    }
+}
+
+impl Font {
+    pub fn id(&self) -> fontdb::ID {
+        self.id
+    }
+
+    pub fn data(&self) -> &[u8] {
+        (*self.data).as_ref()
+    }
+
+    pub fn rustybuzz(&self) -> &RustybuzzFace<'_> {
+        self.rustybuzz.borrow_dependent()
+    }
+
+    #[cfg(feature = "swash")]
+    pub fn as_swash(&self) -> swash::FontRef<'_> {
+        let swash = &self.swash;
+        swash::FontRef {
+            data: self.data(),
+            offset: swash.0,
+            key: swash.1,
+        }
+    }
+}
+
+impl Font {
+    pub fn new(info: &fontdb::FaceInfo) -> Option<Self> {
+        let data = match &info.source {
+            fontdb::Source::Binary(data) => Arc::clone(data),
+            #[cfg(feature = "std")]
+            fontdb::Source::File(path) => {
+                log::warn!("Unsupported fontdb Source::File('{}')", path.display());
+                return None;
+            }
+        };
+
+        Some(Self {
+            id: info.id,
+            #[cfg(feature = "swash")]
+            swash: {
+                let swash = swash::FontRef::from_index((*data).as_ref(), info.index as usize)?;
+                (swash.offset, swash.key)
+            },
+            rustybuzz: OwnedFace::try_new(Arc::clone(&data), |data| {
+                RustybuzzFace::from_slice((**data).as_ref(), info.index).ok_or(())
+            })
+            .ok()?,
+            data,
+        })
+    }
+}